from typing import Dict, List, Optional, Union
<<<<<<< HEAD
=======
import asyncio
>>>>>>> 4fcceb3f

from pilott.core.base_agent import BaseAgent
from pilott.config.config import AgentConfig, LLMConfig
from pilott.core.task import Task, TaskResult
from pilott.tools.tool import Tool
from pilott.knowledge.knowledge import DataManager


class Agent(BaseAgent):
    """
    Extended agent implementation with customized functionality
    """

    def __init__(
        self,
        role: str,
        goal: str,
        description: str,
        tasks: Union[str, Task, List[str], List[Task]],
        tools: Optional[List[Tool]] = None,
        source: Optional[DataManager] = None,
        config: Optional[AgentConfig] = None,
        llm_config: Optional[LLMConfig] = None,
        output_format=None,
        output_sample=None,
        memory_enabled: bool = True,
        reasoning: bool = True,
        feedback: bool = False
    ):
        super().__init__(
            role=role,
            goal=goal,
            description=description,
            tasks=tasks,
            tools=tools,
            source=source,
            config=config,
            llm_config=llm_config,
            output_format=output_format,
            output_sample=output_sample,
            memory_enabled=memory_enabled,
            reasoning=reasoning,
            feedback=feedback
        )
<<<<<<< HEAD

    async def execute_task(self, task: Task) -> Optional[TaskResult]:
=======
        # Custom initialization code here
        self.specializations = ["research", "analysis", "planning"]

    async def execute_task(self, task: Union[Dict, Task]) -> Optional[TaskResult]:
>>>>>>> 4fcceb3f
        """
        Override execute_task with custom implementation
        """
        # Custom pre-execution logic
        self.logger.info(f"Agent executing task: {task}")

        # Call parent implementation
        result = await super().execute_task(task)

        # Custom post-execution logic
        if result and result.success:
            self.logger.info(f"Task completed successfully in {result.execution_time}s")

        return result

    async def _plan_execution(self, task: str) -> Dict:
        """Enhanced planning capabilities"""
        # Custom planning logic with more detailed steps
        messages = [
            {
                "role": "system",
                "content": self._get_enhanced_system_prompt()
            },
            {
                "role": "user",
                "content": f"Plan detailed execution for task: {task}\n\n"
<<<<<<< HEAD
                           f"Available tools: {list(tool.keys() for tool in self.tools)}\n"
=======
                           f"Available tools: {list(self.tools.keys() if self.tools else [])}\n"
>>>>>>> 4fcceb3f
                           f"Consider the most efficient approach."
            }
        ]

        if self.llm:
            response = await self.llm.generate_response(messages)
            try:
                plan = self._parse_json_response(response["content"])
                return {"steps": plan}
            except Exception as e:
                self.logger.warning(f"Error parsing plan: {e}, using fallback")
                return {"steps": [{"action": "direct_execution", "input": task}]}
        else:
            return {"steps": [{"action": "direct_execution", "input": task}]}

    def _get_enhanced_system_prompt(self) -> str:
        """Enhanced system prompt for better agent guidance"""
        basic_prompt = self._get_system_prompt()

        enhanced_prompt = f"""{basic_prompt}

        When planning task execution:
        1. Break complex tasks into smaller, manageable steps
        2. Prioritize using specialized tools when available
        3. Consider efficiency and resource constraints
        4. Maintain focus on the primary goal: {self.goal}

        Provide clear, structured output that can be easily parsed."""

        return enhanced_prompt<|MERGE_RESOLUTION|>--- conflicted
+++ resolved
@@ -1,8 +1,5 @@
 from typing import Dict, List, Optional, Union
-<<<<<<< HEAD
-=======
 import asyncio
->>>>>>> 4fcceb3f
 
 from pilott.core.base_agent import BaseAgent
 from pilott.config.config import AgentConfig, LLMConfig
@@ -47,15 +44,8 @@
             reasoning=reasoning,
             feedback=feedback
         )
-<<<<<<< HEAD
 
     async def execute_task(self, task: Task) -> Optional[TaskResult]:
-=======
-        # Custom initialization code here
-        self.specializations = ["research", "analysis", "planning"]
-
-    async def execute_task(self, task: Union[Dict, Task]) -> Optional[TaskResult]:
->>>>>>> 4fcceb3f
         """
         Override execute_task with custom implementation
         """
@@ -82,11 +72,7 @@
             {
                 "role": "user",
                 "content": f"Plan detailed execution for task: {task}\n\n"
-<<<<<<< HEAD
                            f"Available tools: {list(tool.keys() for tool in self.tools)}\n"
-=======
-                           f"Available tools: {list(self.tools.keys() if self.tools else [])}\n"
->>>>>>> 4fcceb3f
                            f"Consider the most efficient approach."
             }
         ]
